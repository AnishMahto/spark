/*
 * Licensed to the Apache Software Foundation (ASF) under one or more
 * contributor license agreements.  See the NOTICE file distributed with
 * this work for additional information regarding copyright ownership.
 * The ASF licenses this file to You under the Apache License, Version 2.0
 * (the "License"); you may not use this file except in compliance with
 * the License.  You may obtain a copy of the License at
 *
 *    http://www.apache.org/licenses/LICENSE-2.0
 *
 * Unless required by applicable law or agreed to in writing, software
 * distributed under the License is distributed on an "AS IS" BASIS,
 * WITHOUT WARRANTIES OR CONDITIONS OF ANY KIND, either express or implied.
 * See the License for the specific language governing permissions and
 * limitations under the License.
 */

package org.apache.spark.rdd

import java.util.Random

import scala.collection.Map
import scala.collection.JavaConversions.mapAsScalaMap
import scala.collection.mutable.ArrayBuffer

import scala.collection.mutable.HashMap
import scala.reflect.{classTag, ClassTag}

import org.apache.hadoop.io.BytesWritable
import org.apache.hadoop.io.compress.CompressionCodec
import org.apache.hadoop.io.NullWritable
import org.apache.hadoop.io.Text
import org.apache.hadoop.mapred.TextOutputFormat

import it.unimi.dsi.fastutil.objects.{Object2LongOpenHashMap => OLMap}

import org.apache.spark.Partitioner._
import org.apache.spark.api.java.JavaRDD
import org.apache.spark.partial.BoundedDouble
import org.apache.spark.partial.CountEvaluator
import org.apache.spark.partial.GroupedCountEvaluator
import org.apache.spark.partial.PartialResult
import org.apache.spark.storage.StorageLevel
import org.apache.spark.util.{Utils, BoundedPriorityQueue}

import org.apache.spark.SparkContext._
import org.apache.spark._

/**
 * A Resilient Distributed Dataset (RDD), the basic abstraction in Spark. Represents an immutable,
 * partitioned collection of elements that can be operated on in parallel. This class contains the
 * basic operations available on all RDDs, such as `map`, `filter`, and `persist`. In addition,
 * [[org.apache.spark.rdd.PairRDDFunctions]] contains operations available only on RDDs of key-value
 * pairs, such as `groupByKey` and `join`; [[org.apache.spark.rdd.DoubleRDDFunctions]] contains
 * operations available only on RDDs of Doubles; and [[org.apache.spark.rdd.SequenceFileRDDFunctions]]
 * contains operations available on RDDs that can be saved as SequenceFiles. These operations are
 * automatically available on any RDD of the right type (e.g. RDD[(Int, Int)] through implicit
 * conversions when you `import org.apache.spark.SparkContext._`.
 *
 * Internally, each RDD is characterized by five main properties:
 *
 *  - A list of partitions
 *  - A function for computing each split
 *  - A list of dependencies on other RDDs
 *  - Optionally, a Partitioner for key-value RDDs (e.g. to say that the RDD is hash-partitioned)
 *  - Optionally, a list of preferred locations to compute each split on (e.g. block locations for
 *    an HDFS file)
 *
 * All of the scheduling and execution in Spark is done based on these methods, allowing each RDD
 * to implement its own way of computing itself. Indeed, users can implement custom RDDs (e.g. for
 * reading data from a new storage system) by overriding these functions. Please refer to the
 * [[http://www.cs.berkeley.edu/~matei/papers/2012/nsdi_spark.pdf Spark paper]] for more details
 * on RDD internals.
 */
abstract class RDD[T: ClassTag](
    @transient private var sc: SparkContext,
    @transient private var deps: Seq[Dependency[_]]
  ) extends Serializable with Logging {

  /** Construct an RDD with just a one-to-one dependency on one parent */
  def this(@transient oneParent: RDD[_]) =
    this(oneParent.context , List(new OneToOneDependency(oneParent)))

  // =======================================================================
  // Methods that should be implemented by subclasses of RDD
  // =======================================================================

  /** Implemented by subclasses to compute a given partition. */
  def compute(split: Partition, context: TaskContext): Iterator[T]

  /**
   * Implemented by subclasses to return the set of partitions in this RDD. This method will only
   * be called once, so it is safe to implement a time-consuming computation in it.
   */
  protected def getPartitions: Array[Partition]

  /**
   * Implemented by subclasses to return how this RDD depends on parent RDDs. This method will only
   * be called once, so it is safe to implement a time-consuming computation in it.
   */
  protected def getDependencies: Seq[Dependency[_]] = deps

  /** Optionally overridden by subclasses to specify placement preferences. */
  protected def getPreferredLocations(split: Partition): Seq[String] = Nil

  /** Optionally overridden by subclasses to specify how they are partitioned. */
  val partitioner: Option[Partitioner] = None

  // =======================================================================
  // Methods and fields available on all RDDs
  // =======================================================================

  /** The SparkContext that created this RDD. */
  def sparkContext: SparkContext = sc

  /** A unique ID for this RDD (within its SparkContext). */
  val id: Int = sc.newRddId()

  /** A friendly name for this RDD */
  var name: String = null

  /** Assign a name to this RDD */
  def setName(_name: String) = {
    name = _name
    this
  }

  /** User-defined generator of this RDD*/
  var generator = Utils.getCallSiteInfo.firstUserClass

  /** Reset generator*/
  def setGenerator(_generator: String) = {
    generator = _generator
  }

  /**
   * Set this RDD's storage level to persist its values across operations after the first time
   * it is computed. This can only be used to assign a new storage level if the RDD does not
   * have a storage level set yet..
   */
  def persist(newLevel: StorageLevel): RDD[T] = {
    // TODO: Handle changes of StorageLevel
    if (storageLevel != StorageLevel.NONE && newLevel != storageLevel) {
      throw new UnsupportedOperationException(
        "Cannot change storage level of an RDD after it was already assigned a level")
    }
    storageLevel = newLevel
    // Register the RDD with the SparkContext
    sc.persistentRdds(id) = this
    this
  }

  /** Persist this RDD with the default storage level (`MEMORY_ONLY`). */
  def persist(): RDD[T] = persist(StorageLevel.MEMORY_ONLY)

  /** Persist this RDD with the default storage level (`MEMORY_ONLY`). */
  def cache(): RDD[T] = persist()

  /**
   * Mark the RDD as non-persistent, and remove all blocks for it from memory and disk.
   *
   * @param blocking Whether to block until all blocks are deleted.
   * @return This RDD.
   */
  def unpersist(blocking: Boolean = true): RDD[T] = {
    logInfo("Removing RDD " + id + " from persistence list")
    sc.env.blockManager.master.removeRdd(id, blocking)
    sc.persistentRdds.remove(id)
    storageLevel = StorageLevel.NONE
    this
  }

  /** Get the RDD's current storage level, or StorageLevel.NONE if none is set. */
  def getStorageLevel = storageLevel

  // Our dependencies and partitions will be gotten by calling subclass's methods below, and will
  // be overwritten when we're checkpointed
  private var dependencies_ : Seq[Dependency[_]] = null
  @transient private var partitions_ : Array[Partition] = null

  /** An Option holding our checkpoint RDD, if we are checkpointed */
  private def checkpointRDD: Option[RDD[T]] = checkpointData.flatMap(_.checkpointRDD)

  /**
   * Get the list of dependencies of this RDD, taking into account whether the
   * RDD is checkpointed or not.
   */
  final def dependencies: Seq[Dependency[_]] = {
    checkpointRDD.map(r => List(new OneToOneDependency(r))).getOrElse {
      if (dependencies_ == null) {
        dependencies_ = getDependencies
      }
      dependencies_
    }
  }

  /**
   * Get the array of partitions of this RDD, taking into account whether the
   * RDD is checkpointed or not.
   */
  final def partitions: Array[Partition] = {
    checkpointRDD.map(_.partitions).getOrElse {
      if (partitions_ == null) {
        partitions_ = getPartitions
      }
      partitions_
    }
  }

  /**
   * Get the preferred locations of a partition (as hostnames), taking into account whether the
   * RDD is checkpointed.
   */
  final def preferredLocations(split: Partition): Seq[String] = {
    checkpointRDD.map(_.getPreferredLocations(split)).getOrElse {
      getPreferredLocations(split)
    }
  }

  /**
   * Internal method to this RDD; will read from cache if applicable, or otherwise compute it.
   * This should ''not'' be called by users directly, but is available for implementors of custom
   * subclasses of RDD.
   */
  final def iterator(split: Partition, context: TaskContext): Iterator[T] = {
    if (storageLevel != StorageLevel.NONE) {
      SparkEnv.get.cacheManager.getOrCompute(this, split, context, storageLevel)
    } else {
      computeOrReadCheckpoint(split, context)
    }
  }

  /**
   * Compute an RDD partition or read it from a checkpoint if the RDD is checkpointing.
   */
  private[spark] def computeOrReadCheckpoint(split: Partition, context: TaskContext): Iterator[T] = {
    if (isCheckpointed) {
      firstParent[T].iterator(split, context)
    } else {
      compute(split, context)
    }
  }

  // Transformations (return a new RDD)

  /**
   * Return a new RDD by applying a function to all elements of this RDD.
   */
  def map[U: ClassTag](f: T => U): RDD[U] = new MappedRDD(this, sc.clean(f))

  /**
   *  Return a new RDD by first applying a function to all elements of this
   *  RDD, and then flattening the results.
   */
  def flatMap[U: ClassTag](f: T => TraversableOnce[U]): RDD[U] =
    new FlatMappedRDD(this, sc.clean(f))

  /**
   * Return a new RDD containing only the elements that satisfy a predicate.
   */
  def filter(f: T => Boolean): RDD[T] = new FilteredRDD(this, sc.clean(f))

  /**
   * Return a new RDD containing the distinct elements in this RDD.
   */
  def distinct(numPartitions: Int): RDD[T] =
    map(x => (x, null)).reduceByKey((x, y) => x, numPartitions).map(_._1)

  def distinct(): RDD[T] = distinct(partitions.size)

  /**
   * Return a new RDD that has exactly numPartitions partitions.
   *
   * Can increase or decrease the level of parallelism in this RDD. Internally, this uses
   * a shuffle to redistribute data.
   *
   * If you are decreasing the number of partitions in this RDD, consider using `coalesce`,
   * which can avoid performing a shuffle.
   */
  def repartition(numPartitions: Int): RDD[T] = {
    coalesce(numPartitions, true)
  }

  /**
   * Return a new RDD that is reduced into `numPartitions` partitions.
   *
   * This results in a narrow dependency, e.g. if you go from 1000 partitions
   * to 100 partitions, there will not be a shuffle, instead each of the 100
   * new partitions will claim 10 of the current partitions.
   *
   * However, if you're doing a drastic coalesce, e.g. to numPartitions = 1,
   * this may result in your computation taking place on fewer nodes than
   * you like (e.g. one node in the case of numPartitions = 1). To avoid this,
   * you can pass shuffle = true. This will add a shuffle step, but means the
   * current upstream partitions will be executed in parallel (per whatever
   * the current partitioning is).
   *
   * Note: With shuffle = true, you can actually coalesce to a larger number
   * of partitions. This is useful if you have a small number of partitions,
   * say 100, potentially with a few partitions being abnormally large. Calling
   * coalesce(1000, shuffle = true) will result in 1000 partitions with the
   * data distributed using a hash partitioner.
   */
  def coalesce(numPartitions: Int, shuffle: Boolean = false): RDD[T] = {
    if (shuffle) {
      // include a shuffle step so that our upstream tasks are still distributed
      new CoalescedRDD(
        new ShuffledRDD[T, Null, (T, Null)](map(x => (x, null)),
        new HashPartitioner(numPartitions)),
        numPartitions).keys
    } else {
      new CoalescedRDD(this, numPartitions)
    }
  }

  /**
   * Return a sampled subset of this RDD.
   */
  def sample(withReplacement: Boolean, fraction: Double, seed: Int): RDD[T] =
    new SampledRDD(this, withReplacement, fraction, seed)

  def takeSample(withReplacement: Boolean, num: Int, seed: Int): Array[T] = {
    var fraction = 0.0
    var total = 0
    val multiplier = 3.0
    val initialCount = this.count()
    var maxSelected = 0

    if (num < 0) {
      throw new IllegalArgumentException("Negative number of elements requested")
    }

    if (initialCount > Integer.MAX_VALUE - 1) {
      maxSelected = Integer.MAX_VALUE - 1
    } else {
      maxSelected = initialCount.toInt
    }

    if (num > initialCount && !withReplacement) {
      total = maxSelected
      fraction = multiplier * (maxSelected + 1) / initialCount
    } else {
      fraction = multiplier * (num + 1) / initialCount
      total = num
    }

    val rand = new Random(seed)
    var samples = this.sample(withReplacement, fraction, rand.nextInt()).collect()

    // If the first sample didn't turn out large enough, keep trying to take samples;
    // this shouldn't happen often because we use a big multiplier for thei initial size
    while (samples.length < total) {
      samples = this.sample(withReplacement, fraction, rand.nextInt()).collect()
    }

    Utils.randomizeInPlace(samples, rand).take(total)
  }

  /**
   * Return the union of this RDD and another one. Any identical elements will appear multiple
   * times (use `.distinct()` to eliminate them).
   */
  def union(other: RDD[T]): RDD[T] = new UnionRDD(sc, Array(this, other))

  /**
   * Return the union of this RDD and another one. Any identical elements will appear multiple
   * times (use `.distinct()` to eliminate them).
   */
  def ++(other: RDD[T]): RDD[T] = this.union(other)

  /**
   * Return an RDD created by coalescing all elements within each partition into an array.
   */
  def glom(): RDD[Array[T]] = new GlommedRDD(this)

  /**
   * Return the Cartesian product of this RDD and another one, that is, the RDD of all pairs of
   * elements (a, b) where a is in `this` and b is in `other`.
   */
  def cartesian[U: ClassTag](other: RDD[U]): RDD[(T, U)] = new CartesianRDD(sc, this, other)

  /**
   * Return an RDD of grouped items.
   */
  def groupBy[K: ClassTag](f: T => K): RDD[(K, Seq[T])] =
    groupBy[K](f, defaultPartitioner(this))

  /**
   * Return an RDD of grouped elements. Each group consists of a key and a sequence of elements
   * mapping to that key.
   */
  def groupBy[K: ClassTag](f: T => K, numPartitions: Int): RDD[(K, Seq[T])] =
    groupBy(f, new HashPartitioner(numPartitions))

  /**
   * Return an RDD of grouped items.
   */
  def groupBy[K: ClassTag](f: T => K, p: Partitioner): RDD[(K, Seq[T])] = {
    val cleanF = sc.clean(f)
    this.map(t => (cleanF(t), t)).groupByKey(p)
  }

  /**
   * Return an RDD created by piping elements to a forked external process.
   */
  def pipe(command: String): RDD[String] = new PipedRDD(this, command)

  /**
   * Return an RDD created by piping elements to a forked external process.
   */
  def pipe(command: String, env: Map[String, String]): RDD[String] =
    new PipedRDD(this, command, env)

  /**
   * Return an RDD created by piping elements to a forked external process.
   * The print behavior can be customized by providing two functions.
   *
   * @param command command to run in forked process.
   * @param env environment variables to set.
   * @param printPipeContext Before piping elements, this function is called as an oppotunity
   *                         to pipe context data. Print line function (like out.println) will be
   *                         passed as printPipeContext's parameter.
   * @param printRDDElement Use this function to customize how to pipe elements. This function
   *                        will be called with each RDD element as the 1st parameter, and the
   *                        print line function (like out.println()) as the 2nd parameter.
   *                        An example of pipe the RDD data of groupBy() in a streaming way,
   *                        instead of constructing a huge String to concat all the elements:
   *                        def printRDDElement(record:(String, Seq[String]), f:String=>Unit) =
   *                          for (e <- record._2){f(e)}
   * @return the result RDD
   */
  def pipe(
      command: Seq[String],
      env: Map[String, String] = Map(),
      printPipeContext: (String => Unit) => Unit = null,
      printRDDElement: (T, String => Unit) => Unit = null): RDD[String] = {
    new PipedRDD(this, command, env,
      if (printPipeContext ne null) sc.clean(printPipeContext) else null,
      if (printRDDElement ne null) sc.clean(printRDDElement) else null)
  }

  /**
   * Return a new RDD by applying a function to each partition of this RDD.
   */
<<<<<<< HEAD
  def mapPartitions[U: ClassTag](f: Iterator[T] => Iterator[U],
    preservesPartitioning: Boolean = false): RDD[U] = {
    new MapPartitionsRDD(this, sc.clean(f), preservesPartitioning)
=======
  def mapPartitions[U: ClassManifest](
      f: Iterator[T] => Iterator[U], preservesPartitioning: Boolean = false): RDD[U] = {
    val func = (context: TaskContext, index: Int, iter: Iterator[T]) => f(iter)
    new MapPartitionsRDD(this, sc.clean(func), preservesPartitioning)
>>>>>>> fb6875dd
  }

  /**
   * Return a new RDD by applying a function to each partition of this RDD, while tracking the index
   * of the original partition.
   */
  def mapPartitionsWithIndex[U: ClassTag](
      f: (Int, Iterator[T]) => Iterator[U], preservesPartitioning: Boolean = false): RDD[U] = {
    val func = (context: TaskContext, index: Int, iter: Iterator[T]) => f(index, iter)
    new MapPartitionsRDD(this, sc.clean(func), preservesPartitioning)
  }

  /**
   * Return a new RDD by applying a function to each partition of this RDD. This is a variant of
   * mapPartitions that also passes the TaskContext into the closure.
   */
  def mapPartitionsWithContext[U: ClassTag](
      f: (TaskContext, Iterator[T]) => Iterator[U],
      preservesPartitioning: Boolean = false): RDD[U] = {
    val func = (context: TaskContext, index: Int, iter: Iterator[T]) => f(context, iter)
    new MapPartitionsRDD(this, sc.clean(func), preservesPartitioning)
  }

  /**
   * Return a new RDD by applying a function to each partition of this RDD, while tracking the index
   * of the original partition.
   */
  @deprecated("use mapPartitionsWithIndex", "0.7.0")
  def mapPartitionsWithSplit[U: ClassTag](
      f: (Int, Iterator[T]) => Iterator[U], preservesPartitioning: Boolean = false): RDD[U] = {
    mapPartitionsWithIndex(f, preservesPartitioning)
  }

  /**
   * Maps f over this RDD, where f takes an additional parameter of type A.  This
   * additional parameter is produced by constructA, which is called in each
   * partition with the index of that partition.
   */
  def mapWith[A: ClassTag, U: ClassTag]
      (constructA: Int => A, preservesPartitioning: Boolean = false)
      (f: (T, A) => U): RDD[U] = {
    mapPartitionsWithIndex((index, iter) => {
      val a = constructA(index)
      iter.map(t => f(t, a))
    }, preservesPartitioning)
  }

  /**
   * FlatMaps f over this RDD, where f takes an additional parameter of type A.  This
   * additional parameter is produced by constructA, which is called in each
   * partition with the index of that partition.
   */
  def flatMapWith[A: ClassTag, U: ClassTag]
      (constructA: Int => A, preservesPartitioning: Boolean = false)
      (f: (T, A) => Seq[U]): RDD[U] = {
    mapPartitionsWithIndex((index, iter) => {
      val a = constructA(index)
      iter.flatMap(t => f(t, a))
    }, preservesPartitioning)
  }

  /**
   * Applies f to each element of this RDD, where f takes an additional parameter of type A.
   * This additional parameter is produced by constructA, which is called in each
   * partition with the index of that partition.
   */
<<<<<<< HEAD
  def foreachWith[A: ClassTag](constructA: Int => A)(f: (T, A) => Unit) {
    def iterF(context: TaskContext, iter: Iterator[T]): Iterator[T] = {
      val a = constructA(context.partitionId)
=======
  def foreachWith[A: ClassManifest](constructA: Int => A)(f: (T, A) => Unit) {
    mapPartitionsWithIndex { (index, iter) =>
      val a = constructA(index)
>>>>>>> fb6875dd
      iter.map(t => {f(t, a); t})
    }.foreach(_ => {})
  }

  /**
   * Filters this RDD with p, where p takes an additional parameter of type A.  This
   * additional parameter is produced by constructA, which is called in each
   * partition with the index of that partition.
   */
<<<<<<< HEAD
  def filterWith[A: ClassTag](constructA: Int => A)(p: (T, A) => Boolean): RDD[T] = {
    def iterF(context: TaskContext, iter: Iterator[T]): Iterator[T] = {
      val a = constructA(context.partitionId)
=======
  def filterWith[A: ClassManifest](constructA: Int => A)(p: (T, A) => Boolean): RDD[T] = {
    mapPartitionsWithIndex((index, iter) => {
      val a = constructA(index)
>>>>>>> fb6875dd
      iter.filter(t => p(t, a))
    }, preservesPartitioning = true)
  }

  /**
   * Zips this RDD with another one, returning key-value pairs with the first element in each RDD,
   * second element in each RDD, etc. Assumes that the two RDDs have the *same number of
   * partitions* and the *same number of elements in each partition* (e.g. one was made through
   * a map on the other).
   */
  def zip[U: ClassTag](other: RDD[U]): RDD[(T, U)] = new ZippedRDD(sc, this, other)

  /**
   * Zip this RDD's partitions with one (or more) RDD(s) and return a new RDD by
   * applying a function to the zipped partitions. Assumes that all the RDDs have the
   * *same number of partitions*, but does *not* require them to have the same number
   * of elements in each partition.
   */
  def zipPartitions[B: ClassTag, V: ClassTag]
      (rdd2: RDD[B])
      (f: (Iterator[T], Iterator[B]) => Iterator[V]): RDD[V] =
    new ZippedPartitionsRDD2(sc, sc.clean(f), this, rdd2, false)

  def zipPartitions[B: ClassTag, C: ClassTag, V: ClassTag]
      (rdd2: RDD[B], rdd3: RDD[C], preservesPartitioning: Boolean)
      (f: (Iterator[T], Iterator[B], Iterator[C]) => Iterator[V]): RDD[V] =
    new ZippedPartitionsRDD3(sc, sc.clean(f), this, rdd2, rdd3, preservesPartitioning)

  def zipPartitions[B: ClassTag, C: ClassTag, V: ClassTag]
      (rdd2: RDD[B], rdd3: RDD[C])
      (f: (Iterator[T], Iterator[B], Iterator[C]) => Iterator[V]): RDD[V] =
    new ZippedPartitionsRDD3(sc, sc.clean(f), this, rdd2, rdd3, false)

  def zipPartitions[B: ClassTag, C: ClassTag, D: ClassTag, V: ClassTag]
      (rdd2: RDD[B], rdd3: RDD[C], rdd4: RDD[D], preservesPartitioning: Boolean)
      (f: (Iterator[T], Iterator[B], Iterator[C], Iterator[D]) => Iterator[V]): RDD[V] =
    new ZippedPartitionsRDD4(sc, sc.clean(f), this, rdd2, rdd3, rdd4, preservesPartitioning)

  def zipPartitions[B: ClassTag, C: ClassTag, D: ClassTag, V: ClassTag]
      (rdd2: RDD[B], rdd3: RDD[C], rdd4: RDD[D])
      (f: (Iterator[T], Iterator[B], Iterator[C], Iterator[D]) => Iterator[V]): RDD[V] =
    new ZippedPartitionsRDD4(sc, sc.clean(f), this, rdd2, rdd3, rdd4, false)


  // Actions (launch a job to return a value to the user program)

  /**
   * Applies a function f to all elements of this RDD.
   */
  def foreach(f: T => Unit) {
    sc.runJob(this, (iter: Iterator[T]) => iter.foreach(f))
  }

  /**
   * Applies a function f to each partition of this RDD.
   */
  def foreachPartition(f: Iterator[T] => Unit) {
    sc.runJob(this, (iter: Iterator[T]) => f(iter))
  }

  /**
   * Return an array that contains all of the elements in this RDD.
   */
  def collect(): Array[T] = {
    val results = sc.runJob(this, (iter: Iterator[T]) => iter.toArray)
    Array.concat(results: _*)
  }

  /**
   * Return an array that contains all of the elements in this RDD.
   */
  def toArray(): Array[T] = collect()

  /**
   * Return an RDD that contains all matching values by applying `f`.
   */
  def collect[U: ClassTag](f: PartialFunction[T, U]): RDD[U] = {
    filter(f.isDefinedAt).map(f)
  }

  /**
   * Return an RDD with the elements from `this` that are not in `other`.
   *
   * Uses `this` partitioner/partition size, because even if `other` is huge, the resulting
   * RDD will be <= us.
   */
  def subtract(other: RDD[T]): RDD[T] =
    subtract(other, partitioner.getOrElse(new HashPartitioner(partitions.size)))

  /**
   * Return an RDD with the elements from `this` that are not in `other`.
   */
  def subtract(other: RDD[T], numPartitions: Int): RDD[T] =
    subtract(other, new HashPartitioner(numPartitions))

  /**
   * Return an RDD with the elements from `this` that are not in `other`.
   */
  def subtract(other: RDD[T], p: Partitioner): RDD[T] = {
    if (partitioner == Some(p)) {
      // Our partitioner knows how to handle T (which, since we have a partitioner, is
      // really (K, V)) so make a new Partitioner that will de-tuple our fake tuples
      val p2 = new Partitioner() {
        override def numPartitions = p.numPartitions
        override def getPartition(k: Any) = p.getPartition(k.asInstanceOf[(Any, _)]._1)
      }
      // Unfortunately, since we're making a new p2, we'll get ShuffleDependencies
      // anyway, and when calling .keys, will not have a partitioner set, even though
      // the SubtractedRDD will, thanks to p2's de-tupled partitioning, already be
      // partitioned by the right/real keys (e.g. p).
      this.map(x => (x, null)).subtractByKey(other.map((_, null)), p2).keys
    } else {
      this.map(x => (x, null)).subtractByKey(other.map((_, null)), p).keys
    }
  }

  /**
   * Reduces the elements of this RDD using the specified commutative and associative binary operator.
   */
  def reduce(f: (T, T) => T): T = {
    val cleanF = sc.clean(f)
    val reducePartition: Iterator[T] => Option[T] = iter => {
      if (iter.hasNext) {
        Some(iter.reduceLeft(cleanF))
      } else {
        None
      }
    }
    var jobResult: Option[T] = None
    val mergeResult = (index: Int, taskResult: Option[T]) => {
      if (taskResult != None) {
        jobResult = jobResult match {
          case Some(value) => Some(f(value, taskResult.get))
          case None => taskResult
        }
      }
    }
    sc.runJob(this, reducePartition, mergeResult)
    // Get the final result out of our Option, or throw an exception if the RDD was empty
    jobResult.getOrElse(throw new UnsupportedOperationException("empty collection"))
  }

  /**
   * Aggregate the elements of each partition, and then the results for all the partitions, using a
   * given associative function and a neutral "zero value". The function op(t1, t2) is allowed to
   * modify t1 and return it as its result value to avoid object allocation; however, it should not
   * modify t2.
   */
  def fold(zeroValue: T)(op: (T, T) => T): T = {
    // Clone the zero value since we will also be serializing it as part of tasks
    var jobResult = Utils.clone(zeroValue, sc.env.closureSerializer.newInstance())
    val cleanOp = sc.clean(op)
    val foldPartition = (iter: Iterator[T]) => iter.fold(zeroValue)(cleanOp)
    val mergeResult = (index: Int, taskResult: T) => jobResult = op(jobResult, taskResult)
    sc.runJob(this, foldPartition, mergeResult)
    jobResult
  }

  /**
   * Aggregate the elements of each partition, and then the results for all the partitions, using
   * given combine functions and a neutral "zero value". This function can return a different result
   * type, U, than the type of this RDD, T. Thus, we need one operation for merging a T into an U
   * and one operation for merging two U's, as in scala.TraversableOnce. Both of these functions are
   * allowed to modify and return their first argument instead of creating a new U to avoid memory
   * allocation.
   */
  def aggregate[U: ClassTag](zeroValue: U)(seqOp: (U, T) => U, combOp: (U, U) => U): U = {
    // Clone the zero value since we will also be serializing it as part of tasks
    var jobResult = Utils.clone(zeroValue, sc.env.closureSerializer.newInstance())
    val cleanSeqOp = sc.clean(seqOp)
    val cleanCombOp = sc.clean(combOp)
    val aggregatePartition = (it: Iterator[T]) => it.aggregate(zeroValue)(cleanSeqOp, cleanCombOp)
    val mergeResult = (index: Int, taskResult: U) => jobResult = combOp(jobResult, taskResult)
    sc.runJob(this, aggregatePartition, mergeResult)
    jobResult
  }

  /**
   * Return the number of elements in the RDD.
   */
  def count(): Long = {
    sc.runJob(this, (iter: Iterator[T]) => {
      // Use a while loop to count the number of elements rather than iter.size because
      // iter.size uses a for loop, which is slightly slower in current version of Scala.
      var result = 0L
      while (iter.hasNext) {
        result += 1L
        iter.next()
      }
      result
    }).sum
  }

  /**
   * (Experimental) Approximate version of count() that returns a potentially incomplete result
   * within a timeout, even if not all tasks have finished.
   */
  def countApprox(timeout: Long, confidence: Double = 0.95): PartialResult[BoundedDouble] = {
    val countElements: (TaskContext, Iterator[T]) => Long = { (ctx, iter) =>
      var result = 0L
      while (iter.hasNext) {
        result += 1L
        iter.next()
      }
      result
    }
    val evaluator = new CountEvaluator(partitions.size, confidence)
    sc.runApproximateJob(this, countElements, evaluator, timeout)
  }

  /**
   * Return the count of each unique value in this RDD as a map of (value, count) pairs. The final
   * combine step happens locally on the master, equivalent to running a single reduce task.
   */
  def countByValue(): Map[T, Long] = {
    if (elementClassTag.runtimeClass.isArray) {
      throw new SparkException("countByValue() does not support arrays")
    }
    // TODO: This should perhaps be distributed by default.
    def countPartition(iter: Iterator[T]): Iterator[OLMap[T]] = {
      val map = new OLMap[T]
      while (iter.hasNext) {
        val v = iter.next()
        map.put(v, map.getLong(v) + 1L)
      }
      Iterator(map)
    }
    def mergeMaps(m1: OLMap[T], m2: OLMap[T]): OLMap[T] = {
      val iter = m2.object2LongEntrySet.fastIterator()
      while (iter.hasNext) {
        val entry = iter.next()
        m1.put(entry.getKey, m1.getLong(entry.getKey) + entry.getLongValue)
      }
      return m1
    }
    val myResult = mapPartitions(countPartition).reduce(mergeMaps)
    myResult.asInstanceOf[java.util.Map[T, Long]]   // Will be wrapped as a Scala mutable Map
  }

  /**
   * (Experimental) Approximate version of countByValue().
   */
  def countByValueApprox(
      timeout: Long,
      confidence: Double = 0.95
      ): PartialResult[Map[T, BoundedDouble]] = {
    if (elementClassTag.runtimeClass.isArray) {
      throw new SparkException("countByValueApprox() does not support arrays")
    }
    val countPartition: (TaskContext, Iterator[T]) => OLMap[T] = { (ctx, iter) =>
      val map = new OLMap[T]
      while (iter.hasNext) {
        val v = iter.next()
        map.put(v, map.getLong(v) + 1L)
      }
      map
    }
    val evaluator = new GroupedCountEvaluator[T](partitions.size, confidence)
    sc.runApproximateJob(this, countPartition, evaluator, timeout)
  }

  /**
   * Take the first num elements of the RDD. It works by first scanning one partition, and use the
   * results from that partition to estimate the number of additional partitions needed to satisfy
   * the limit.
   */
  def take(num: Int): Array[T] = {
    if (num == 0) {
      return new Array[T](0)
    }

    val buf = new ArrayBuffer[T]
    val totalParts = this.partitions.length
    var partsScanned = 0
    while (buf.size < num && partsScanned < totalParts) {
      // The number of partitions to try in this iteration. It is ok for this number to be
      // greater than totalParts because we actually cap it at totalParts in runJob.
      var numPartsToTry = 1
      if (partsScanned > 0) {
        // If we didn't find any rows after the first iteration, just try all partitions next.
        // Otherwise, interpolate the number of partitions we need to try, but overestimate it
        // by 50%.
        if (buf.size == 0) {
          numPartsToTry = totalParts - 1
        } else {
          numPartsToTry = (1.5 * num * partsScanned / buf.size).toInt
        }
      }
      numPartsToTry = math.max(0, numPartsToTry)  // guard against negative num of partitions

      val left = num - buf.size
      val p = partsScanned until math.min(partsScanned + numPartsToTry, totalParts)
      val res = sc.runJob(this, (it: Iterator[T]) => it.take(left).toArray, p, allowLocal = true)

      res.foreach(buf ++= _.take(num - buf.size))
      partsScanned += numPartsToTry
    }

    return buf.toArray
  }

  /**
   * Return the first element in this RDD.
   */
  def first(): T = take(1) match {
    case Array(t) => t
    case _ => throw new UnsupportedOperationException("empty collection")
  }

  /**
   * Returns the top K elements from this RDD as defined by
   * the specified implicit Ordering[T].
   * @param num the number of top elements to return
   * @param ord the implicit ordering for T
   * @return an array of top elements
   */
  def top(num: Int)(implicit ord: Ordering[T]): Array[T] = {
    mapPartitions { items =>
      val queue = new BoundedPriorityQueue[T](num)
      queue ++= items
      Iterator.single(queue)
    }.reduce { (queue1, queue2) =>
      queue1 ++= queue2
      queue1
    }.toArray.sorted(ord.reverse)
  }

  /**
   * Returns the first K elements from this RDD as defined by
   * the specified implicit Ordering[T] and maintains the
   * ordering.
   * @param num the number of top elements to return
   * @param ord the implicit ordering for T
   * @return an array of top elements
   */
  def takeOrdered(num: Int)(implicit ord: Ordering[T]): Array[T] = top(num)(ord.reverse)

  /**
   * Save this RDD as a text file, using string representations of elements.
   */
  def saveAsTextFile(path: String) {
    this.map(x => (NullWritable.get(), new Text(x.toString)))
      .saveAsHadoopFile[TextOutputFormat[NullWritable, Text]](path)
  }

  /**
   * Save this RDD as a compressed text file, using string representations of elements.
   */
  def saveAsTextFile(path: String, codec: Class[_ <: CompressionCodec]) {
    this.map(x => (NullWritable.get(), new Text(x.toString)))
      .saveAsHadoopFile[TextOutputFormat[NullWritable, Text]](path, codec)
  }

  /**
   * Save this RDD as a SequenceFile of serialized objects.
   */
  def saveAsObjectFile(path: String) {
    this.mapPartitions(iter => iter.grouped(10).map(_.toArray))
      .map(x => (NullWritable.get(), new BytesWritable(Utils.serialize(x))))
      .saveAsSequenceFile(path)
  }

  /**
   * Creates tuples of the elements in this RDD by applying `f`.
   */
  def keyBy[K](f: T => K): RDD[(K, T)] = {
    map(x => (f(x), x))
  }

  /** A private method for tests, to look at the contents of each partition */
  private[spark] def collectPartitions(): Array[Array[T]] = {
    sc.runJob(this, (iter: Iterator[T]) => iter.toArray)
  }

  /**
   * Mark this RDD for checkpointing. It will be saved to a file inside the checkpoint
   * directory set with SparkContext.setCheckpointDir() and all references to its parent
   * RDDs will be removed. This function must be called before any job has been
   * executed on this RDD. It is strongly recommended that this RDD is persisted in
   * memory, otherwise saving it on a file will require recomputation.
   */
  def checkpoint() {
    if (context.checkpointDir.isEmpty) {
      throw new Exception("Checkpoint directory has not been set in the SparkContext")
    } else if (checkpointData.isEmpty) {
      checkpointData = Some(new RDDCheckpointData(this))
      checkpointData.get.markForCheckpoint()
    }
  }

  /**
   * Return whether this RDD has been checkpointed or not
   */
  def isCheckpointed: Boolean = {
    checkpointData.map(_.isCheckpointed).getOrElse(false)
  }

  /**
   * Gets the name of the file to which this RDD was checkpointed
   */
  def getCheckpointFile: Option[String] = {
    checkpointData.flatMap(_.getCheckpointFile)
  }

  // =======================================================================
  // Other internal methods and fields
  // =======================================================================

  private var storageLevel: StorageLevel = StorageLevel.NONE

  /** Record user function generating this RDD. */
  private[spark] val origin = Utils.formatSparkCallSite

  private[spark] def elementClassTag: ClassTag[T] = classTag[T]

  private[spark] var checkpointData: Option[RDDCheckpointData[T]] = None

  /** Returns the first parent RDD */
  protected[spark] def firstParent[U: ClassTag] = {
    dependencies.head.rdd.asInstanceOf[RDD[U]]
  }

  /** The [[org.apache.spark.SparkContext]] that this RDD was created on. */
  def context = sc

  // Avoid handling doCheckpoint multiple times to prevent excessive recursion
  private var doCheckpointCalled = false

  /**
   * Performs the checkpointing of this RDD by saving this. It is called by the DAGScheduler
   * after a job using this RDD has completed (therefore the RDD has been materialized and
   * potentially stored in memory). doCheckpoint() is called recursively on the parent RDDs.
   */
  private[spark] def doCheckpoint() {
    if (!doCheckpointCalled) {
      doCheckpointCalled = true
      if (checkpointData.isDefined) {
        checkpointData.get.doCheckpoint()
      } else {
        dependencies.foreach(_.rdd.doCheckpoint())
      }
    }
  }

  /**
   * Changes the dependencies of this RDD from its original parents to a new RDD (`newRDD`)
   * created from the checkpoint file, and forget its old dependencies and partitions.
   */
  private[spark] def markCheckpointed(checkpointRDD: RDD[_]) {
    clearDependencies()
    partitions_ = null
    deps = null    // Forget the constructor argument for dependencies too
  }

  /**
   * Clears the dependencies of this RDD. This method must ensure that all references
   * to the original parent RDDs is removed to enable the parent RDDs to be garbage
   * collected. Subclasses of RDD may override this method for implementing their own cleaning
   * logic. See [[org.apache.spark.rdd.UnionRDD]] for an example.
   */
  protected def clearDependencies() {
    dependencies_ = null
  }

  /** A description of this RDD and its recursive dependencies for debugging. */
  def toDebugString: String = {
    def debugString(rdd: RDD[_], prefix: String = ""): Seq[String] = {
      Seq(prefix + rdd + " (" + rdd.partitions.size + " partitions)") ++
        rdd.dependencies.flatMap(d => debugString(d.rdd, prefix + "  "))
    }
    debugString(this).mkString("\n")
  }

  override def toString: String = "%s%s[%d] at %s".format(
    Option(name).map(_ + " ").getOrElse(""),
    getClass.getSimpleName,
    id,
    origin)

  def toJavaRDD() : JavaRDD[T] = {
    new JavaRDD(this)(elementClassTag)
  }

}<|MERGE_RESOLUTION|>--- conflicted
+++ resolved
@@ -442,16 +442,10 @@
   /**
    * Return a new RDD by applying a function to each partition of this RDD.
    */
-<<<<<<< HEAD
-  def mapPartitions[U: ClassTag](f: Iterator[T] => Iterator[U],
-    preservesPartitioning: Boolean = false): RDD[U] = {
-    new MapPartitionsRDD(this, sc.clean(f), preservesPartitioning)
-=======
-  def mapPartitions[U: ClassManifest](
+  def mapPartitions[U: ClassTag](
       f: Iterator[T] => Iterator[U], preservesPartitioning: Boolean = false): RDD[U] = {
     val func = (context: TaskContext, index: Int, iter: Iterator[T]) => f(iter)
     new MapPartitionsRDD(this, sc.clean(func), preservesPartitioning)
->>>>>>> fb6875dd
   }
 
   /**
@@ -518,15 +512,9 @@
    * This additional parameter is produced by constructA, which is called in each
    * partition with the index of that partition.
    */
-<<<<<<< HEAD
   def foreachWith[A: ClassTag](constructA: Int => A)(f: (T, A) => Unit) {
-    def iterF(context: TaskContext, iter: Iterator[T]): Iterator[T] = {
-      val a = constructA(context.partitionId)
-=======
-  def foreachWith[A: ClassManifest](constructA: Int => A)(f: (T, A) => Unit) {
     mapPartitionsWithIndex { (index, iter) =>
       val a = constructA(index)
->>>>>>> fb6875dd
       iter.map(t => {f(t, a); t})
     }.foreach(_ => {})
   }
@@ -536,15 +524,9 @@
    * additional parameter is produced by constructA, which is called in each
    * partition with the index of that partition.
    */
-<<<<<<< HEAD
   def filterWith[A: ClassTag](constructA: Int => A)(p: (T, A) => Boolean): RDD[T] = {
-    def iterF(context: TaskContext, iter: Iterator[T]): Iterator[T] = {
-      val a = constructA(context.partitionId)
-=======
-  def filterWith[A: ClassManifest](constructA: Int => A)(p: (T, A) => Boolean): RDD[T] = {
     mapPartitionsWithIndex((index, iter) => {
       val a = constructA(index)
->>>>>>> fb6875dd
       iter.filter(t => p(t, a))
     }, preservesPartitioning = true)
   }
